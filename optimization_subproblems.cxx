
#include "Coloquinte/optimization_subproblems.hxx"

namespace coloquinte{

std::vector<capacity_t>  transport_1D(std::vector<t1D_elt> sources, std::vector<t1D_elt> sinks){
    /* Description of the algorithm:
     *
     *    For each cell, put it in its optimal region or the last region where a cell is if there is no space in it
     *    Push all changes in the derivative of the cost function to a priority queue; those changes occur
     *          when evicting the preceding cell from a region (most such changes are 0 and not considered, hence the complexity)
     *          when moving to a non-full region
     *    While the new cell overlaps with a new region, get the new slope (derivative) at this point
     *    and push all preceding cell until this region is freed or the slope becomes 0 (in which case the new region is now occupied)
     */

    struct bound{
        capacity_t pos;
        float_t slope_diff;
        bool operator<(bound const o) const{ return pos < o.pos; }
    };

    std::priority_queue<bound> bounds;
    std::vector<capacity_t> constraining_pos;
    std::vector<capacity_t> prev_cap(1, 0), prev_dem(1, 0);
    for(auto const s : sinks){
        prev_cap.push_back(s.second + prev_cap.back());
    }
    for(auto const s : sources){
        prev_dem.push_back(s.second + prev_dem.back());
    }
    // The sinks have enough capacity to hold the whole demand
    assert(prev_cap.back() >= prev_dem.back());

    const capacity_t min_abs_pos = 0, max_abs_pos = prev_cap.back() - prev_dem.back();
    assert(min_abs_pos <= max_abs_pos);

    auto push_bound = [&](capacity_t p, float_t s){
        assert(s >= -0.0);
        if(p > min_abs_pos){
            bound B;
            B.pos = p;
            B.slope_diff = s;
            bounds.push(B);
        }
    }; 

    // Distance to the right - distance to the left
    auto get_slope = [&](index_t src, index_t boundary){
        assert(boundary+1 < sinks.size());
        assert(src < sources.size());
        return std::abs(sources[src].first - sinks[boundary+1].first) - std::abs(sources[src].first - sinks[boundary].first);
    };

    capacity_t cur_abs_pos = min_abs_pos;
    index_t opt_r=0, next_r=0, first_free_r=0;

    for(index_t i=0; i<sources.size(); ++i){
        // Update the optimal region
        while(opt_r+1 < sinks.size() and 0.5 * (sinks[opt_r].first + sinks[opt_r+1].first) <= sources[i].first){
            ++opt_r;
        }
        // Update the next region
        index_t prev_next_r = next_r;
        while(next_r < sinks.size() and sinks[next_r].first <= sources[i].first){
            ++next_r;
        }

        index_t dest_reg = std::max(first_free_r, opt_r);
        assert(dest_reg < sinks.size());

        if(i>0){
<<<<<<< HEAD
            // Push bounds due to changing the source crossing the boundary j/j+1
            // Linear amortized complexity accross all sources (next_r grows)
            // get_slope(i-1, j) - get_slope(i, j) == 0 if j >= next_r
            // get_slope(i-1, j) - get_slope(i, j) == 0 if j < prev_next_r-1

            for(index_t j=std::max(prev_next_r,1u)-1; j<std::min(first_free_r, next_r+1); ++j){
=======
            //for(index_t j=std::max(prev_next_r,1u)-1; j<std::min(first_free_r, next_r+1); ++j){
            for(index_t j=std::max(prev_next_r,1u)-1; j<std::min(first_free_r, opt_r); ++j){
>>>>>>> ce154b91
                assert(get_slope(i,j) <= get_slope(i-1,j));
                push_bound(prev_cap[j+1] - prev_dem[i], get_slope(i-1, j) - get_slope(i,j));
            }
        }
        // Add the bounds due to crossing the boundaries alone
        for(index_t j=first_free_r; j<opt_r; ++j){
            assert(get_slope(i,j) <= 0.0);
            push_bound(prev_cap[j+1] - prev_dem[i], -get_slope(i, j));
        }

<<<<<<< HEAD
        capacity_t this_abs_pos = std::max(cur_abs_pos, prev_cap[dest_reg] - prev_dem[i]); // Just after the previous cell or at the beginning of the destination region
=======
        first_free_r = std::max(first_free_r, opt_r);
        capacity_t this_abs_pos = std::max(cur_abs_pos, prev_cap[first_free_r] - prev_dem[i]); // Just after the previous cell or at the beginning of the destination region
>>>>>>> ce154b91

        while(first_free_r+1 < sinks.size() and this_abs_pos > std::max(prev_cap[first_free_r+1] - prev_dem[i+1], min_abs_pos)){ // Absolute position that wouldn't make the cell fit in the region, and we are not in the last region yet
            capacity_t end_pos = std::max(prev_cap[first_free_r+1] - prev_dem[i+1], min_abs_pos);

            float_t add_slope = get_slope(i, first_free_r);
            float_t slope = add_slope;

            while(not bounds.empty() and slope >= 0.0 and bounds.top().pos > end_pos){
                this_abs_pos = bounds.top().pos;
                slope -= bounds.top().slope_diff;
                bounds.pop();
            }
            if(slope >= 0.0){ // We still push: the cell completely escapes the region
                this_abs_pos = end_pos;
                push_bound(end_pos, add_slope-slope);
            }
            else{ // Ok, absorbed the whole slope: push what remains and we still occupy the next region
                push_bound(this_abs_pos, -slope);
                ++first_free_r;
            }
        }
        cur_abs_pos = this_abs_pos;
        constraining_pos.push_back(this_abs_pos);
    }

    assert(constraining_pos.size() == sources.size());
    if(not constraining_pos.empty()){
        // Calculate the final constraining_pos
        constraining_pos.back() = std::min(max_abs_pos, constraining_pos.back());
    }

    std::partial_sum(constraining_pos.rbegin(), constraining_pos.rend(), constraining_pos.rbegin(), [](capacity_t a, capacity_t b)->capacity_t{ return std::min(a, b); });

    for(index_t i=0; i<constraining_pos.size(); ++i){
        constraining_pos[i] += prev_dem[i];
    }

    return constraining_pos;
}

namespace{ // Anonymous namespace to hide the transportation structures

class current_allocation{
    static const index_t null_ind = std::numeric_limits<index_t>::max();

    // Internal data structures

    // Priority queue element to determine the source to be used between regions
    struct movable_source{
        index_t source;
        float_t cost;
        bool operator<(movable_source const o) const{
               return cost > o.cost // Sorted by cost
            || (cost == o.cost && source < o.source); // And by index to limit the number of fractional elements between two regions
        }
        movable_source(index_t s, float_t c) : source(s), cost(c) {}
    };

    // Member data

    // The current state
    std::vector<std::vector<capacity_t>  > sr_allocations; // For each region, for each source, the capacity allocated by the region
    std::vector<std::vector<float_t> >     sr_costs;       // The costs from a region to a source
    std::vector<capacity_t>                s_demands;      // The demands of the sources
    std::vector<capacity_t>                r_capacities;   // The remaining capacities of the regions

    // Shortest path data
    std::vector<float_t>                   r_costs;        // The costs of allocating to a region
    std::vector<index_t>                   r_parents;      // The parents of the regions i.e. the regions where we push sources first (or null_ind)
    std::vector<index_t>                   r_sources;      // The source involved in these edges
    std::vector<capacity_t>                arc_capacities; // The capacities of the edges to the parents, or of the region if no parent

    // Best edges data
    std::vector<std::vector<std::priority_queue<movable_source> > > best_interregions_costs; // What is the best source to move to go from region k1 to region k2?
    index_t dijkstra_cnt;


    // Helper functions

    // Number of regions
    index_t region_cnt() const{
        assert(sr_costs.size() == sr_allocations.size());
        return sr_costs.size();
    }

    // Update the edge between two regions
    void update_edge(index_t r1, index_t r2);
    // Add a source to all heaps of a region; returns if we need to update a path
    bool add_source_to_heaps(index_t r, index_t source);
    // Initialize the heaps of a region
    void create_heaps(index_t reg);

    // Run the shortest path algorithm to update the cost of each region
    void dijkstra_update();

    // Update the edge and returns if we need to rerun Dijkstra
    bool push_edge(index_t reg, capacity_t flow);
    // Updates a full path when pushing an element; returns if we need to rerun Dijkstra
    bool push_path(index_t pushed_reg, capacity_t demanded, capacity_t & flow);

    public:
    // Add a new source to the transportation problem; should be done in decreasing order of demand to keep low complexity
    void add_source(index_t elt_ind);

    current_allocation(std::vector<capacity_t> caps, std::vector<capacity_t> demands, std::vector<std::vector<float_t> > costs)
        :
        sr_allocations(caps.size()),
        sr_costs(costs),
        s_demands(demands),
        r_capacities(caps),
        r_costs(caps.size(), 0.0),
        r_parents(caps.size(), null_ind),
        r_sources(caps.size(), null_ind),
        arc_capacities(caps),
        best_interregions_costs(caps.size(), std::vector<std::priority_queue<movable_source> >(caps.size())),
        dijkstra_cnt(0)
        {
            assert(caps.size() > 0);
            assert(costs.size() == caps.size());
            dijkstra_update();
        }

    std::vector<std::vector<capacity_t> > get_allocations() const{ return sr_allocations; }
    index_t get_iterations_cnt() const { return dijkstra_cnt; }
};

void current_allocation::update_edge(index_t r1, index_t r2){
    while(not best_interregions_costs[r1][r2].empty() and sr_allocations[r1][best_interregions_costs[r1][r2].top().source] == 0){
        best_interregions_costs[r1][r2].pop();
    }

    if(not best_interregions_costs[r1][r2].empty()){
        // There is an edge
        movable_source cur = best_interregions_costs[r1][r2].top();
        float_t new_cost = r_costs[r2] + cur.cost;
        if(new_cost < r_costs[r1]){
            r_costs[r1] = cur.cost;
            r_sources[r1] = cur.source;
            r_parents[r1] = r2;
            arc_capacities[r1] = sr_allocations[r1][cur.source];
        }
    }
}

bool current_allocation::add_source_to_heaps(index_t r, index_t source){
    bool need_rerun = false;
    for(index_t i=0; i<region_cnt(); ++i){
        if(i == r) continue;
        best_interregions_costs[r][i].push(
            movable_source(source,
                sr_costs[i][source] - sr_costs[r][source]
            )
        );
        while(sr_allocations[r][best_interregions_costs[r][i].top().source] == 0){
            best_interregions_costs[r][i].pop();
        }
        need_rerun = (best_interregions_costs[r][i].top().source == source) or need_rerun;
    }
    return need_rerun;
}

void current_allocation::create_heaps(index_t reg){
    // Get all relevant elements
    std::vector<std::vector<movable_source> > interregion_costs(region_cnt());
    for(index_t i=0; i<sr_allocations[reg].size(); ++i){
        if(sr_allocations[reg][i] > 0){
            for(index_t oreg=0; oreg<region_cnt(); ++oreg){
                if(oreg == reg) continue;
                interregion_costs[oreg].push_back(
                    movable_source(
                        i,
                        sr_costs[oreg][i] - sr_costs[reg][i]
                    )
                );
            }
        }
    }
    // Create the heaps
    for(index_t oreg=0; oreg<region_cnt(); ++oreg){
        best_interregions_costs[reg][oreg] = std::priority_queue<movable_source>(interregion_costs[oreg].begin(), interregion_costs[oreg].end());
    }
}

// Returns if the path has been modified so that we would need to rerun Dijkstra
bool current_allocation::push_edge(index_t reg, capacity_t flow){
    index_t cur_source = r_sources[reg];

    // Does this edge allocates a new source in the destination region? If yes, update the corresponding heaps
    bool already_present = sr_allocations[r_parents[reg]][cur_source] > 0;

    // Deallocating from the first region is handled by the get_edge function: just substract the flow
    sr_allocations[          reg ][cur_source] -= flow;
    sr_allocations[r_parents[reg]][cur_source] += flow;

    assert(sr_allocations[reg][cur_source] >= 0); // The source to be pushed was indeed present in the region
    assert(r_capacities[reg] == 0); // The region is full, which explains why we need to push
    assert(flow <= arc_capacities[reg]); // The flow is not bigger than what can be sent

    arc_capacities[reg] = sr_allocations[reg][cur_source]; // Just update the capacity if it turns out that we don't need to run Dijkstra
    
    if(arc_capacities[reg] == 0){
        // The source may have been deleted from a region: rerun Dijkstra at the end
        return true;
    }
    else if(not already_present and r_capacities[r_parents[reg]] == 0){
        // A new source is allocated to a full region: rerun Dijkstra at the end if it changed the heap's top
        return add_source_to_heaps(r_parents[reg], cur_source);
    }
    else{
        // The edge is still present with the same cost and non-zero updated capacity
        // The path still exists: no need to rerun Dijkstra yet
        return false;
    }
}

void current_allocation::dijkstra_update(){
    // Simple case of the regions with remaining capacity
    std::vector<int> visited(region_cnt(), 0);
    index_t visited_cnt = 0;
    for(index_t i=0; i<region_cnt(); ++i){
        r_sources[i] = null_ind;
        r_parents[i] = null_ind;
        if(r_capacities[i] > 0){
            r_costs[i] = 0.0;
            arc_capacities[i] = r_capacities[i];

            visited[i] = 1;
            ++visited_cnt;
        }
        else{
            r_costs[i] = std::numeric_limits<float_t>::infinity();
            arc_capacities[i] = 0;
        }
    }
    // if(visited_cnt <= 0) throw std::runtime_error("Capacity problem: no region has been marked as reachable\n");
    if(visited_cnt == region_cnt()){ return; }
    // Get the costs for every non-visited region
    for(index_t i=0; i<region_cnt(); ++i) if(visited[i] == 0){ // For every region that is not visited yet
        for(index_t j=0; j<region_cnt(); ++j) if(visited[j] == 1){ // For every already visited region
            // Get the best interregion cost
            update_edge(i,j);
        }
    }
    while(visited_cnt < region_cnt()){
        // Find the region with the lowest cost to visit; mark it visited
        index_t best_reg = null_ind;
        float_t best_cost = std::numeric_limits<float_t>::infinity();
        for(index_t i=0; i<region_cnt(); ++i) if(visited[i] == 0){ // For every region that is not visited yet
            if(r_costs[i] < best_cost){
                best_cost = r_costs[i];
                best_reg  = i;
            }
        }
        if(best_reg == null_ind) break; // Some regions are unreachable, typically because they have zero capacity at the beginning
        visited[best_reg] = 1;
        ++visited_cnt;
        // Update the cost for every unvisited region
        for(index_t i=0; i<region_cnt(); ++i) if(visited[i] == 0){ // For every region that is not visited yet
            update_edge(i, best_reg);
        }
    }
}

bool current_allocation::push_path(index_t pushed_reg, capacity_t demanded, capacity_t & flow){
    // Get the final flow sent, which is smaller than the capacities on the path
    flow = demanded;
    for(index_t reg = pushed_reg; reg != null_ind; reg = r_parents[reg]){
        flow = std::min(flow, arc_capacities[reg]);
    }

    bool rerun_dijkstra = false;
    // Update the path between the regions
    index_t reg = pushed_reg;
    for(; r_parents[reg] != null_ind; reg = r_parents[reg]){
        assert(r_capacities[reg] == 0);
        rerun_dijkstra = push_edge(reg, flow) or rerun_dijkstra;
    }

    assert(r_capacities[reg] > 0);
    assert(arc_capacities[reg] == r_capacities[reg]);
    assert(r_capacities[reg] >= flow);

    // Update the capacities at the end
    r_capacities[reg] -= flow;
    arc_capacities[reg] -= flow;

    // The last region on the path is the one that satisfies the demand
    if(r_capacities[reg] == 0){ // If we just consumed the available capacity, it becomes useful to move sources off this region: build the heap
        create_heaps(reg);
        rerun_dijkstra = true;
    }

    assert(flow > 0);

    // If an edge changes cost or a region is full,
    // we need to update the costs, parents, sources and arc_capacities using a Dijkstra
    // but later
    return rerun_dijkstra;
}

void current_allocation::add_source(index_t elt_ind){ //capacity_t demand, std::vector<float_t> const & costs){
    for(index_t i=0; i<region_cnt(); ++i){
        sr_allocations[i].push_back(0);
    }

    bool need_rerun = false;
    capacity_t demand = s_demands[elt_ind];

    while(demand > 0){
        // In case we modified the structures earlier
        if(need_rerun){
            dijkstra_update();
            need_rerun = false;
        }

        ++ dijkstra_cnt;
        index_t best_reg = null_ind;
        float_t best_cost = std::numeric_limits<float_t>::infinity();
        for(index_t reg=0; reg<region_cnt(); ++reg){
            // Find the region which gets the source
            if(r_costs[reg] + sr_costs[reg][elt_ind] < best_cost){
                best_reg = reg;
                best_cost = r_costs[reg] + sr_costs[reg][elt_ind];
            }
        }
        if(best_reg == null_ind){ throw std::runtime_error("No reachable region found\n"); }

        capacity_t flow = 0;
        // Tells us whether we need to update the data structures
        need_rerun = push_path(best_reg, demand, flow);
        demand -= flow;

        // Lazily store the change
        sr_allocations[best_reg][elt_ind] += flow;
    }

    // Set the source's demand
    for(index_t i=0; i<region_cnt(); ++i){
        if(r_capacities[i] == 0 and sr_allocations[i][elt_ind] > 0){
            need_rerun = add_source_to_heaps(i, elt_ind) or need_rerun;
        }
    }
    // We leave a clean set with correct paths for the next iteration
    if(need_rerun)
        dijkstra_update();
}

} // End anonymous namespace

std::vector<std::vector<capacity_t> > transport_generic(std::vector<capacity_t> const & capacities, std::vector<capacity_t> const & demands, std::vector<std::vector<float_t> > const & costs){
    current_allocation transporter(capacities, demands, costs);

    for(index_t i=0; i<demands.size(); ++i){
        transporter.add_source(i);
    }

    return transporter.get_allocations();
}

} // Namespace coloquinte
<|MERGE_RESOLUTION|>--- conflicted
+++ resolved
@@ -70,17 +70,12 @@
         assert(dest_reg < sinks.size());
 
         if(i>0){
-<<<<<<< HEAD
             // Push bounds due to changing the source crossing the boundary j/j+1
             // Linear amortized complexity accross all sources (next_r grows)
             // get_slope(i-1, j) - get_slope(i, j) == 0 if j >= next_r
             // get_slope(i-1, j) - get_slope(i, j) == 0 if j < prev_next_r-1
 
             for(index_t j=std::max(prev_next_r,1u)-1; j<std::min(first_free_r, next_r+1); ++j){
-=======
-            //for(index_t j=std::max(prev_next_r,1u)-1; j<std::min(first_free_r, next_r+1); ++j){
-            for(index_t j=std::max(prev_next_r,1u)-1; j<std::min(first_free_r, opt_r); ++j){
->>>>>>> ce154b91
                 assert(get_slope(i,j) <= get_slope(i-1,j));
                 push_bound(prev_cap[j+1] - prev_dem[i], get_slope(i-1, j) - get_slope(i,j));
             }
@@ -91,12 +86,8 @@
             push_bound(prev_cap[j+1] - prev_dem[i], -get_slope(i, j));
         }
 
-<<<<<<< HEAD
-        capacity_t this_abs_pos = std::max(cur_abs_pos, prev_cap[dest_reg] - prev_dem[i]); // Just after the previous cell or at the beginning of the destination region
-=======
         first_free_r = std::max(first_free_r, opt_r);
         capacity_t this_abs_pos = std::max(cur_abs_pos, prev_cap[first_free_r] - prev_dem[i]); // Just after the previous cell or at the beginning of the destination region
->>>>>>> ce154b91
 
         while(first_free_r+1 < sinks.size() and this_abs_pos > std::max(prev_cap[first_free_r+1] - prev_dem[i+1], min_abs_pos)){ // Absolute position that wouldn't make the cell fit in the region, and we are not in the last region yet
             capacity_t end_pos = std::max(prev_cap[first_free_r+1] - prev_dem[i+1], min_abs_pos);
